#!/usr/bin/env python3
import math
import torch
import torch.nn as nn
import torch.nn.functional as F
import numpy as np
import pandas as pd
import matplotlib.pyplot as plt
from sklearn.metrics import confusion_matrix, ConfusionMatrixDisplay
from torchvision import datasets, transforms
import snntorch as snn
from snntorch import spikegen as spkgen, surrogate
from sklearn.preprocessing import label_binarize
from sklearn.metrics import roc_curve, auc
from sklearn.metrics import precision_recall_curve, average_precision_score
from sklearn.decomposition import PCA

def get_device():
    if torch.backends.mps.is_available(): return torch.device("mps")
    if torch.cuda.is_available():    return torch.device("cuda")
    return torch.device("cpu")

device = get_device()
print(f"Using device: {device}")



# ─── Configuration ───────────────────────────────────────────────
DEVICE     = torch.device("mps" if torch.backends.mps.is_available() else "cpu")
STATE_PATH = "snn_mnist_final_poission.pth"
# (replace with your actual best Optuna values if desired)
TAU        = 12.532392193484942
HIDDEN     = 203
T_STEPS    = 186
BETA       = torch.tensor(math.exp(-1.0 / TAU), device=DEVICE)

# ─── Model definition ────────────────────────────────────────────
class SNN(nn.Module):
    def __init__(self, num_inputs, num_hidden, num_outputs, beta1, beta2):
        super().__init__()
        self.fc1  = nn.Linear(num_inputs, num_hidden)
        self.lif1 = snn.Leaky(
            beta=beta1,
            spike_grad=surrogate.fast_sigmoid())
        self.fc2  = nn.Linear(num_hidden, num_outputs)
        self.lif2 = snn.Leaky(beta=beta2,
                              spike_grad=surrogate.fast_sigmoid())
        self.bias1 = nn.Parameter(torch.tensor(0.2))

    def forward(self, x, T):
        batch_size = x.size(1)
        mem1 = self.lif1.init_leaky()
        mem2 = self.lif2.init_leaky()
        spk1_trace = []
        mem1_trace = []
        spk2_rec = torch.zeros(T, batch_size, self.fc2.out_features, device=device)
        mem2_rec = torch.zeros(T, batch_size, self.fc2.out_features, device=device)

        for t in range(T):
            # add bias to keep membrane charging each step
            cur1 = self.fc1(x[t]) + 0.2  # ← tweak 0.2 up/down
            spk1, mem1 = self.lif1(cur1, mem1)
            spk1_trace.append(spk1.detach())
            mem1_trace.append(mem1[0,0].item())
            cur2 = self.fc2(spk1)
            spk2, mem2 = self.lif2(cur2, mem2)
            spk2_rec[t] = spk2
            mem2_rec[t] = mem2

        return torch.stack(spk1_trace), mem1_trace, spk2_rec, mem2_rec

# ─── Poisson encoder ─────────────────────────────────────────────
pool7 = nn.AvgPool2d(4)
def poisson_encode(img, num_steps):
    inten = pool7(img).view(img.size(0), -1)
    inten = inten / (inten.max(dim=1, keepdim=True)[0] + 1e-12)
    return spkgen.rate(inten, num_steps=num_steps)

# ─── α‑kernel for AP‑shaping ───────────────────────────────────────
def alpha_kernel(L=50, tau_r=1.0, tau_f=5.0, dt=1.0):
    t    = torch.arange(0, L*dt, dt, device=DEVICE)
    kern = (t/tau_r)*torch.exp(1 - t/tau_r)*torch.exp(-t/tau_f)
    return kern.view(1,1,-1)

# ─── Load trained model ───────────────────────────────────────────
model = SNN(49, HIDDEN, 10, BETA, BETA).to(DEVICE)
model.load_state_dict(torch.load(STATE_PATH, map_location=DEVICE))
model.eval()

# ─── Prepare test data loader ─────────────────────────────────────
test_ds = datasets.MNIST(".", train=False, download=True,
                         transform=transforms.ToTensor())
test_loader = torch.utils.data.DataLoader(test_ds, batch_size=64, shuffle=False)

# ─── Collect one spike train per class ────────────────────────────
spk_traces = {c: [] for c in range(10)}
y_true, y_pred = [], []
max_samples_per_class = 100  # Increase this number for more validation samples
class_counts = {c: 0 for c in range(10)}
for imgs, lbls in test_loader:
    imgs, lbls = imgs.to(DEVICE), lbls.to(DEVICE)
    spikes = poisson_encode(imgs, T_STEPS).to(device)
    spk1, mem1_tr, spk2_rec, mem2_rec = model(spikes, T_STEPS)
    out        = spk2_rec.sum(dim=0)
    preds      = out.argmax(dim=1)
    y_true.extend(lbls.cpu().numpy())
    y_pred.extend(preds.cpu().numpy())

    for i, c in enumerate(lbls.cpu().numpy()):
        if class_counts[c] < max_samples_per_class:

            spk_traces[c].append(spk2_rec[:, i, c].detach().cpu().float())
            class_counts[c] += 1

        # Check if we have enough samples for all classes
    if all(count >= max_samples_per_class for count in class_counts.values()):
        break

# ─── AP‑shaped waveforms via α‑kernel ─────────────────────────────
kernel    = alpha_kernel().to(DEVICE)
ap_traces = {}
for c, spk in spk_traces.items():
    if spk:
        spk_tensor = spk[0]  # Or torch.stack(spk_list).mean(dim=0)
        spk = spk_tensor.view(1, 1, -1).to(DEVICE)
        ap  = F.conv1d(spk, kernel, padding=kernel.size(-1)//2)
        ap_traces[c] = ap.view(-1).detach().cpu().numpy()

# ─── Plot α‑kernel waveforms (10×1 vertical) ─────────────────────
fig, axes = plt.subplots(10, 1, figsize=(6, 20), sharex=True, sharey=True)
for c in range(10):
    trace = ap_traces[c]
    ax    = axes[c]
    ax.plot(trace)
    ax.set_title(f"Class {c}")
    ax.set_ylim(0, 1.2)
    ax.set_xlabel("Time step")
    ax.set_ylabel("Filtered spike")
    ax.grid(True)
fig.suptitle("α‑Kernel Filtered Spike Waveforms", fontsize=16, y=1.02)
plt.tight_layout()
plt.show()

# ─── Compute before/after spike counts ────────────────────────────
# before: untrained random weights
untrained   = SNN(49, HIDDEN, 10, BETA, BETA).to(DEVICE)
counts_before = np.zeros(HIDDEN, dtype=float)
counts_after  = np.zeros(HIDDEN, dtype=float)
cnt = 0
for imgs, _ in test_loader:
    imgs = imgs.to(DEVICE)
    spikes = poisson_encode(imgs, T_STEPS).to(DEVICE)
    spk1_u, mem1_u, spk2_u, mem2_u = untrained(spikes, T_STEPS)
    spk1_t, mem1_t, spk2_t, mem2_t = model(spikes, T_STEPS)
    counts_before += spk1_u.sum(dim=0).sum(dim=0).detach().cpu().numpy()
    counts_after  += spk1_t.sum(dim=0).sum(dim=0).detach().cpu().numpy()
    cnt += imgs.size(0)
    if cnt >= 1000: break
counts_before /= cnt
counts_after  /= cnt

# ─── Plot before vs after (subset first 50 neurons) ─────────────
neurons = np.arange(min(50, HIDDEN))
width   = 0.4
plt.figure(figsize=(10, 4))
plt.bar(neurons - width/2, counts_before[neurons], width, label='Before')
plt.bar(neurons + width/2, counts_after[neurons],  width, label='After')
plt.xlabel("Hidden Neuron Index"); plt.ylabel("Avg. Spike Count")
plt.legend(); plt.title("Spike Activity Before vs After"); plt.show()

# ─── Confusion Matrix ────────────────────────────────────────────
labels = list(range(10))
cm = confusion_matrix(y_true, y_pred, labels=labels)
fig, ax = plt.subplots(figsize=(6, 6))
disp = ConfusionMatrixDisplay(confusion_matrix=cm, display_labels=labels)
disp.plot(ax=ax, cmap=plt.cm.Blues, colorbar=True)
ax.set_title("Confusion Matrix"); ax.set_xticks(labels); ax.set_yticks(labels)
plt.show()

# ─── Spike raster per digit ──────────────────────────────────────
spike_trains = {i: None for i in range(10)}
for imgs, lbls in test_loader:
    imgs = imgs.to(DEVICE)
    spikes = poisson_encode(imgs, T_STEPS).to(DEVICE)
    spk1, _, _, _ = model(spikes, T_STEPS)
    for j, d in enumerate(lbls.cpu().numpy()):
        if spike_trains[d] is None:
            spike_trains[d] = spk1[j].detach().cpu().numpy()
    if all(v is not None for v in spike_trains.values()):
        break

fig, axs = plt.subplots(5, 2, figsize=(10, 12), sharex=True)
for d, ax in enumerate(axs.flatten()):
    times = np.where(spike_trains[d] == 1)[0]
    ax.eventplot(times, orientation='horizontal'); ax.set_title(f"Digit {d}")
plt.tight_layout(); plt.show()

# ─── Accuracy table per digit ─────────────────────────────────────
accs = {d: np.mean([pred==true for pred,true in zip(y_pred,y_true) if true==d])
        for d in labels}
overall = np.mean([p==t for p,t in zip(y_pred,y_true)])
df = pd.DataFrame({
    "Digit": labels + ['Overall'],
    "Accuracy": [accs[d] for d in labels] + [overall]
})
print(df.to_markdown(index=False))

<<<<<<< HEAD
# ─── Manually pick a digit image and predict ──────────────────────
import random

# Select a random digit image from test set
img_idx = random.randint(0, len(test_ds) - 1)
img, label = test_ds[img_idx]

img_input = img.unsqueeze(0).to(DEVICE)  # add batch dim

# Encode and run through model
encoded = poisson_encode(img_input, T_STEPS).to(DEVICE)  # shape [T, B=1, 49]
_, spk2_out = model(encoded, T_STEPS)                    # spk2_out: [T, 1, 10]

# Prediction from summed spikes
out_sum = spk2_out.sum(dim=0)     # [1, 10]
pred = out_sum.argmax(dim=1).item()
print(f"True label: {label}, Predicted: {pred}")

# ─── α‑kernel convolution for AP-shaped waveform ───────────────────
kernel = alpha_kernel().to(DEVICE)
ap_waveforms = []
for c in range(10):
    spikes = spk2_out[:, 0, c].view(1, 1, -1)  # [1,1,T]
    ap = F.conv1d(spikes, kernel, padding=kernel.size(-1) // 2)
    ap_waveforms.append(ap.view(-1).detach().cpu().numpy())

# ─── Plot all 10 class neuron responses ───────────────────────────
fig, axes = plt.subplots(10, 1, figsize=(6, 20), sharex=True, sharey=True)
for c in range(10):
    ax = axes[c]
    ax.plot(ap_waveforms[c])
    ax.set_title(f"Class {c}")
    ax.set_ylim(0, 1.2)
    ax.set_ylabel("Filtered spike")
    ax.grid(True)
axes[-1].set_xlabel("Time step")
fig.suptitle("α‑Kernel Filtered Spike Waveforms for Single Input", fontsize=16, y=1.02)
plt.tight_layout()
plt.show()
plt.figure(figsize=(2,2))
plt.imshow(img.squeeze(), cmap='gray')
plt.title(f"Digit Image (Label: {label}, Pred: {pred})")
plt.axis('off')
plt.show()


=======

if isinstance(spk_traces[0], list) and spk_traces[0]:
    # Use the first example from class 0
    spk_data = spk_traces[0][0].numpy()
else:
    spk_data = spk_traces[0]

spike_times = np.where(spk_data > 0)[0]
isis = np.diff(spike_times)
# Bin size and edges
bin_size = 5   # in time-steps
bins = np.arange(0, len(spk_data)+bin_size, bin_size)
hist, _ = np.histogram(np.where(spk_data>0)[0], bins)

# Convert to firing rate (spikes/bin_size per trial)
rate = hist / (bin_size * 1.0)

plt.figure(figsize=(6,4))
plt.bar(bins[:-1], rate, width=bin_size, align='edge')
plt.xlabel("Time step"); plt.ylabel("Firing rate (spikes/time-step)")
plt.title("PSTH for Output Neuron 0")
plt.show()

# spk1_rec: [T, B, N_hidden] summed across a fixed subset (as counts_before/after)
total_spikes = counts_after  # your post-learning per-neuron average

plt.figure(figsize=(6,4))
plt.hist(total_spikes, bins=50)
plt.xlabel("Avg spikes per neuron"); plt.ylabel("Neuron count")
plt.title("Hidden‑Layer Firing‑Rate Distribution (After Learning)")
plt.show()

plt.figure(figsize=(6,4))
plt.hist(isis, bins=30)
plt.xlabel("Inter‑spike interval (time‑steps)"); plt.ylabel("Count")
plt.title("ISI Histogram for Hidden Neuron 0")
plt.show()

# Assume model.fc1.weight shape [N_hidden, 49]
weights = model.fc1.weight.detach().cpu().numpy()  # [H,49]
# Sum absolute weights of neurons that actually fired
fired_neurons = np.where(total_spikes > np.percentile(total_spikes, 80))[0]
saliency = np.abs(weights[fired_neurons]).sum(axis=0)  # [49]

# reshape to 7×7
sal_map = saliency.reshape(7,7)
plt.figure(figsize=(4,4))
plt.imshow(sal_map, cmap='hot', interpolation='nearest')
plt.colorbar(label="Activation strength")
plt.title("Spike Activation Map (Input 7×7 Regions)")
plt.show()

# Binarize labels
y_bin = label_binarize(y_true, classes=list(range(10)))
# Fix: Add detach() before converting to numpy
scores = np.stack([torch.stack(spk_traces[c]).mean(dim=0).sum().detach().numpy() for c in range(10)])

plt.figure(figsize=(6,6))
for c in range(10):
    y_scores = np.array([1 if pred == c else 0 for pred in y_pred])
    fpr, tpr, _ = roc_curve(y_bin[:,c], y_scores)
    plt.plot(fpr, tpr, label=f"Class {c} (AUC={auc(fpr,tpr):.2f})")

plt.plot([0,1],[0,1],'k--')
plt.xlabel("False Positive Rate"); plt.ylabel("True Positive Rate")
plt.title("Multiclass ROC Curves")
plt.legend(loc="lower right")
plt.show()

plt.figure(figsize=(6,6))
for c in range(10):
    y_c_true = (np.array(y_true)==c).astype(int)
    y_c_score = np.array([torch.stack(spk_traces[c]).mean(dim=0).sum().detach().numpy() for _ in y_true])
    precision, recall, _ = precision_recall_curve(y_c_true, y_c_score)
    ap = average_precision_score(y_c_true, y_c_score)
    plt.plot(recall, precision, label=f"Class {c} (AP={ap:.2f})")

plt.xlabel("Recall"); plt.ylabel("Precision")
plt.title("Precision–Recall Curves")
plt.legend(loc="upper right")
plt.show()

# matrix X: samples × HIDDEN, here use counts_after for each of 100 samples
X = np.vstack([counts_after for _ in range(100)])
X = np.nan_to_num(X, nan=0.0, posinf=0.0, neginf=0.0)

y = y_true[:100]

pca = PCA(n_components=2)
Z   = pca.fit_transform(X)

plt.figure(figsize=(6,6))
for c in range(10):
    idx = np.where(np.array(y)==c)
    plt.scatter(Z[idx,0], Z[idx,1], label=f"Class {c}", s=10)
plt.xlabel("PC1"); plt.ylabel("PC2")
plt.title("PCA of Hidden‑Layer Spike Counts")
plt.legend(markerscale=2, bbox_to_anchor=(1.05,1))
plt.show()

mem_traces = {c: None for c in range(10)}
spk_traces = {c: None for c in range(10)}
for imgs, lbls in test_loader:
    imgs, lbls = imgs.to(device), lbls.to(device)
    spikes = poisson_encode(imgs, T_STEPS).to(device)
    spk1, mem1_tr, spk2_rec, mem2_rec = model(spikes, T_STEPS)
    for i, c in enumerate(lbls.cpu().numpy()):
        if mem_traces[c] is None:
            mem_traces[c] = mem2_rec[:, i, c].cpu()
            spk_traces[c] = spk2_rec[:, i, c].cpu().float()
    if all(v is not None for v in mem_traces.values()): break

alpha_filt = 0.05
def smooth(trace):
    out = []
    prev = trace[0]
    for v in trace:
        prev = alpha_filt * v + (1 - alpha_filt) * prev
        out.append(prev)
    return torch.stack(out)

mem_smooth = {c: smooth(mem_traces[c]) for c in mem_traces}

plt.figure(figsize=(8,5))
T = len(mem_smooth[0])
t = np.arange(T)
templates = np.stack([ (c/9.0)*t for c in range(10) ])

for c in range(10):
    plt.plot(t, mem_smooth[c].detach().cpu().numpy(),
             label=f"Mem Class {c}", alpha=0.6)
    plt.plot(t, templates[c], linestyle='--',
             label=f"Template {c}")

plt.xlabel("Time step"); plt.ylabel("Membrane potential")
plt.title("Actual vs Target Waveforms")
plt.legend(ncol=2, fontsize='small')
plt.show()
>>>>>>> a595d202
<|MERGE_RESOLUTION|>--- conflicted
+++ resolved
@@ -205,54 +205,6 @@
 })
 print(df.to_markdown(index=False))
 
-<<<<<<< HEAD
-# ─── Manually pick a digit image and predict ──────────────────────
-import random
-
-# Select a random digit image from test set
-img_idx = random.randint(0, len(test_ds) - 1)
-img, label = test_ds[img_idx]
-
-img_input = img.unsqueeze(0).to(DEVICE)  # add batch dim
-
-# Encode and run through model
-encoded = poisson_encode(img_input, T_STEPS).to(DEVICE)  # shape [T, B=1, 49]
-_, spk2_out = model(encoded, T_STEPS)                    # spk2_out: [T, 1, 10]
-
-# Prediction from summed spikes
-out_sum = spk2_out.sum(dim=0)     # [1, 10]
-pred = out_sum.argmax(dim=1).item()
-print(f"True label: {label}, Predicted: {pred}")
-
-# ─── α‑kernel convolution for AP-shaped waveform ───────────────────
-kernel = alpha_kernel().to(DEVICE)
-ap_waveforms = []
-for c in range(10):
-    spikes = spk2_out[:, 0, c].view(1, 1, -1)  # [1,1,T]
-    ap = F.conv1d(spikes, kernel, padding=kernel.size(-1) // 2)
-    ap_waveforms.append(ap.view(-1).detach().cpu().numpy())
-
-# ─── Plot all 10 class neuron responses ───────────────────────────
-fig, axes = plt.subplots(10, 1, figsize=(6, 20), sharex=True, sharey=True)
-for c in range(10):
-    ax = axes[c]
-    ax.plot(ap_waveforms[c])
-    ax.set_title(f"Class {c}")
-    ax.set_ylim(0, 1.2)
-    ax.set_ylabel("Filtered spike")
-    ax.grid(True)
-axes[-1].set_xlabel("Time step")
-fig.suptitle("α‑Kernel Filtered Spike Waveforms for Single Input", fontsize=16, y=1.02)
-plt.tight_layout()
-plt.show()
-plt.figure(figsize=(2,2))
-plt.imshow(img.squeeze(), cmap='gray')
-plt.title(f"Digit Image (Label: {label}, Pred: {pred})")
-plt.axis('off')
-plt.show()
-
-
-=======
 
 if isinstance(spk_traces[0], list) and spk_traces[0]:
     # Use the first example from class 0
@@ -391,4 +343,51 @@
 plt.title("Actual vs Target Waveforms")
 plt.legend(ncol=2, fontsize='small')
 plt.show()
->>>>>>> a595d202
+
+
+# ─── Manually pick a digit image and predict ──────────────────────
+import random
+
+# Select a random digit image from test set
+img_idx = random.randint(0, len(test_ds) - 1)
+img, label = test_ds[img_idx]
+
+img_input = img.unsqueeze(0).to(DEVICE)  # add batch dim
+
+# Encode and run through model
+encoded = poisson_encode(img_input, T_STEPS).to(DEVICE)  # shape [T, B=1, 49]
+_, spk2_out = model(encoded, T_STEPS)                    # spk2_out: [T, 1, 10]
+
+# Prediction from summed spikes
+out_sum = spk2_out.sum(dim=0)     # [1, 10]
+pred = out_sum.argmax(dim=1).item()
+print(f"True label: {label}, Predicted: {pred}")
+
+# ─── α‑kernel convolution for AP-shaped waveform ───────────────────
+kernel = alpha_kernel().to(DEVICE)
+ap_waveforms = []
+for c in range(10):
+    spikes = spk2_out[:, 0, c].view(1, 1, -1)  # [1,1,T]
+    ap = F.conv1d(spikes, kernel, padding=kernel.size(-1) // 2)
+    ap_waveforms.append(ap.view(-1).detach().cpu().numpy())
+
+# ─── Plot all 10 class neuron responses ───────────────────────────
+fig, axes = plt.subplots(10, 1, figsize=(6, 20), sharex=True, sharey=True)
+for c in range(10):
+    ax = axes[c]
+    ax.plot(ap_waveforms[c])
+    ax.set_title(f"Class {c}")
+    ax.set_ylim(0, 1.2)
+    ax.set_ylabel("Filtered spike")
+    ax.grid(True)
+axes[-1].set_xlabel("Time step")
+fig.suptitle("α‑Kernel Filtered Spike Waveforms for Single Input", fontsize=16, y=1.02)
+plt.tight_layout()
+plt.show()
+plt.figure(figsize=(2,2))
+plt.imshow(img.squeeze(), cmap='gray')
+plt.title(f"Digit Image (Label: {label}, Pred: {pred})")
+plt.axis('off')
+plt.show()
+
+
